--- conflicted
+++ resolved
@@ -1,181 +1,2 @@
-<<<<<<< HEAD
-""" This module provides cli tool to help create log messages for git-commits using GPT models."""
-import sys
-import json
-from pathlib import Path
-import click
-from git import Repo
-import openai
 
-def get_client():
-    """    
-    Get an OpenAI client instance with API key and base URL from from secrets file.
-    Retruns:
-        openai.OpenAI: An instance of the OpenAI client.
-    """
-    secrets_file = Path.home() / ".config/cborg/secrets.json"
-    if not secrets_file.is_file():
-        print(f"error: can't load API key from {secrets_file.as_posix()}")
-        sys.exit(1)
-
-    with open(secrets_file) as f:
-        secrets = json.load(f)
-        api_key = secrets['CBORG_API_KEY']
-        base_url = secrets['CBORG_BASE_URL']
-    return openai.OpenAI(api_key=api_key, base_url=base_url)
-
-def get_models(client):
-    """
-    Fetches the list of available models from the OpenAI client.
-    Args:
-        client (openai.OpenAI): An instance of the OpenAI client.
-    Returns:
-        list: A list of model IDs.
-    """
-    try:
-        models = client.models.list()
-        return [model.id for model in models.data]
-    except Exception as e:
-        print(f"Error fetching models: {e}")
-        return []
-
-def generate_commit_message(client, diff_msg, model, new_file_flag=False):
-    """
-    Generates a commit message based on the provided diff message using the specified model.
-    
-    Args:
-        diff_msg (str): The diff message to be used for generating the commit message.
-        model (str): The model to be used for generating the commit message.
-    
-    Returns:
-        str: The generated commit message.
-    """
-    if new_file_flag:
-        msgs = [{
-            "role": "user",
-            "content": f"Please write a concise commit message that summarizes the newly added file with code:\n{diff_msg}"
-        }]
-    else:
-        msgs = [{
-            "role": "user",
-            "content": f"Please write a brief commit message for the following diff:\n{diff_msg}"
-        }]
-    response = client.chat.completions.create(
-        model=model,
-        messages=msgs,
-        temperature=0.0
-    )
-
-    if response and response.choices:
-        return response.choices[0].message.content.strip()
-
-def stage_and_commit(repo, filename, commit_msg_file):
-    """
-    Stages the specified file and commits it with the provided commit message.
-    
-    Args:
-        repo (git.Repo): The Git repository instance.
-        filename (str): The name of the file to be staged and committed.
-        commit_msg_file (file): The file containing the commit message.
-    """
-    try:
-        with open(commit_msg_file.name) as f:
-            commit_msg = f.read().strip()
-        repo.index.add([filename])
-        repo.index.commit(commit_msg)
-    except Exception as e:
-        print(f"Error during staging or committing: {e}")
-
-
-
-@click.command()
-@click.argument("filename", required=False)
-@click.option("--list-models", is_flag=True, help="List available models")
-@click.option("--model", default="openai/gpt-4.1", help="Model to use")
-def gpt_commit(filename, model, list_models):
-    """Generate a commit message using a language model for the given file.
-    \n\n    Example usage:
-    \n    gpt-commit <filename>
-    \n    gpt-commit <filename> --model openai/gpt-4.1
-    \n    gpt-commit --list-models
-    """
-
-    # get an instance of client
-    client = get_client()
-
-    # get a list of modles
-    models = get_models(client)
-
-    # If --list-models is specified, print the available models and exit
-    if list_models:
-        for m in models:
-            print(f"- {m}")
-        return
-
-    # Check if model is valid
-    if model not in models:
-        print(f"Model '{model}' is not available. Please choose from the following models:")
-        for m in models:
-            print(f"- {m}")
-        return
-
-    # If no filename is provided, don't run the rest of the code
-    filename = Path(filename) if filename else None
-    if not filename or not filename.is_file():
-        print("Please provide a valid filename.")
-        return
-
-    # Check if this is ideed a git repo
-    repo = Repo(Path.cwd())
-    if repo.bare:
-        print("This is not a git repository")
-
-    # Check if the file is tracked by git
-    if filename.as_posix() in repo.untracked_files:
-        print(f"file '{filename.as_posix()}' is not tracked by git.")
-        return
-
-    # Check if the file has been modified
-    diff_list = repo.head.commit.diff(None)
-    modified_files = [diff.a_path for diff in diff_list if diff.a_path]
-    new_files = [diff.b_path for diff in diff_list if diff.new_file]
-
-    new_file_flag = False
-    if filename.as_posix() in new_files:
-        with open(filename) as f:
-            diff_msg = f.read()
-            new_file_flag = True
-    elif filename.as_posix() in modified_files:
-        diff_msg = repo.git.diff(filename)
-    else:
-        print(f"{filename.as_posix()} has not been modified.")
-        sys.exit(0)
-
-    # ask the model to generate a commit message
-    commit_msg = generate_commit_message(client, diff_msg, model, new_file_flag)
-
-    # create a file to edit the commit message
-    commit_msg_filename = Path("commit_msg.txt")
-    with open(commit_msg_filename, "w") as f:
-        f.write(commit_msg)
-
-    # get st_mtime of the file
-    commit_msg_file_mtime = commit_msg_filename.stat().st_mtime
-
-    click.edit(filename=commit_msg_filename.as_posix())
-    # check if the file has been edited
-    if commit_msg_filename.stat().st_mtime == commit_msg_file_mtime:
-        print("No changes made to the commit message. Exiting.")
-    else:
-        # commit the changes
-        stage_and_commit(repo, filename, commit_msg_filename)
-        # delete the commit message file
-    commit_msg_filename.unlink(missing_ok=True)
-
-if __name__ == "__main__":
-    gpt_commit()
-=======
-
-
-from .gpt_commit import gpt_commit
->>>>>>> 562dab25
+from .gpt_commit import gpt_commit